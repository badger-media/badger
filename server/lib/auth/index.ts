import { makeJWT, parseAndVerifyJWT } from "@/lib/auth/jwt";
import { NextRequest } from "next/server";
import { redirect } from "next/navigation";
import * as Sentry from "@sentry/nextjs";
import { Permission } from "@bowser/prisma/client";
import { db } from "../db";
import { User, UserSchema } from "@bowser/prisma/types";
import {
  disablePermissionsChecks,
  enableUserManagement,
} from "@bowser/feature-flags";
import { BasicUserInfo } from "./types";
import { Forbidden, Unauthorized } from "./errors";

// HACK: middleware runs in the edge runtime and for some reason fails the server-only check
if (process.env.NEXT_RUNTIME !== "edge") {
  // @ts-expect-error idk lol
  import("server-only");
}

export enum SignInResult {
  Success = "success",
  CreatedInactive = "created_inactive",
  Inactive = "inactive",
}

const cookieName = "bowser_session";

export async function doSignIn(
  provider: string,
  credentials: BasicUserInfo,
): Promise<SignInResult> {
  let user: User;
  if (enableUserManagement) {
    const autoActivateDomains = new Set(
      process.env.USER_AUTO_CREATE_DOMAINS?.split(", "),
    );
    const shouldAutoActivate = autoActivateDomains.has(
      credentials.domain ?? "NEVER",
    );
    let didExist;
    [user, didExist] = await db.$transaction(async ($db) => {
      const user = await $db.user.findFirst({
        where: {
          identities: {
            some: {
              provider,
              identityID: credentials.id,
            },
          },
        },
      });
      if (user) {
        return [user, true] as const;
      }
      return [
        await $db.user.create({
          data: {
            name: credentials.name,
            email: credentials.email ?? null,
            permissions: shouldAutoActivate ? [Permission.Basic] : [],
            isActive: shouldAutoActivate,
            identities: {
              create: {
                provider,
                identityID: credentials.id,
              },
            },
          },
        }),
        false,
      ] as const;
    });
    if (!didExist && !shouldAutoActivate) {
      return SignInResult.CreatedInactive;
    }
    if (!user.isActive) {
      return SignInResult.Inactive;
    }
  } else {
    user = {
      id: parseInt(credentials.id, 10),
      email: credentials.email ?? null,
      isActive: true,
      name: credentials.name,
      permissions: [Permission.Basic],
    };
  }

  const claims = user as Record<string, unknown>;
  claims.v = 2;
  claims.iss = process.env.PUBLIC_URL;
  claims.sub = user.id;
  const iat = Math.floor(Date.now() / 1000);
  claims.iat = iat;
  claims.nbf = iat;
  claims.exp = iat + 60 * 60 * 24 * 7;
  const token = await makeJWT(claims);
  const { cookies } = await import("next/headers");
  cookies().set(cookieName, token, {
    maxAge: 60 * 60 * 24 * 7,
  });
  if (Sentry.getCurrentHub().getClient()) {
    Sentry.setUser({
      id: user.id,
      email: user.email ?? undefined,
    });
  }

  return SignInResult.Success;
}

export function makePublicURL(baseUrl: URL | string) {
  const url = new URL(baseUrl.toString(), process.env.PUBLIC_URL);
  // Just passing the second parameter to `new URL()` isn't sufficient to *override* the host
  if (process.env.PUBLIC_URL) {
    const publicUrl = new URL(process.env.PUBLIC_URL);
    url.protocol = publicUrl.protocol;
    url.host = publicUrl.host;
    url.port = publicUrl.port;
  }
  return url.toString();
}

async function getSessionFromCookie(req?: NextRequest) {
  if (req) {
    const sessionID = req.cookies.get(cookieName);
    if (!sessionID) return null;
    return sessionID.value;
  }
  const { cookies } = await import("next/headers");
  const sessionID = cookies().get(cookieName);
  if (!sessionID) return null;
  return sessionID.value;
}

export async function deleteSession() {
  const { cookies } = await import("next/headers");
  cookies().delete(cookieName);
}

export async function checkSession(req?: NextRequest) {
  const sid = await getSessionFromCookie(req);
  if (!sid) return null;
  let rawUser;
  try {
    rawUser = await parseAndVerifyJWT(sid, {
      iss: process.env.PUBLIC_URL!,
    });
  } catch (e) {
    console.warn("Failed to parse JWT", e);
    return null;
  }
  if (rawUser.v !== 2) {
    console.warn("Got outdated session JWT, treating as unauthenticated");
    return null;
  }
  const user = UserSchema.parse(rawUser);
  if (Sentry.getCurrentHub().getClient()) {
    Sentry.setUser({
      id: user.id,
      email: user.email ?? undefined,
    });
  }
  if (!user.isActive) {
    // TODO[BOW-108]: This doesn't check it from the database, meaning that if the user is deactivated
    //  while signed in, they can still access the site until their session expires.
    return null;
  }
  return user;
}

export async function auth(req?: NextRequest) {
  const u = await checkSession(req);
  if (!u) {
    redirect(
      makePublicURL("/login?return=" + makePublicURL(req?.nextUrl ?? "/")),
    );
  }
  return u;
}

export async function hasPermission(perm: Permission, req?: NextRequest) {
  const user = await checkSession(req);
  if (!user) return false;
<<<<<<< HEAD
=======
  if (disablePermissionsChecks) return true;
>>>>>>> 6a55a2d5
  if (user.permissions.includes(perm)) return true;
  if (user.permissions.includes(Permission.SUDO)) return true;
  return false;
}

export async function requirePermission(perm: Permission, req?: NextRequest) {
  const user = await checkSession(req);
  if (!user) throw new Unauthorized();
<<<<<<< HEAD
=======
  if (disablePermissionsChecks) return user;
>>>>>>> 6a55a2d5
  if (user.permissions.includes(perm)) return user;
  if (user.permissions.includes(Permission.SUDO)) return user;
  throw new Forbidden(perm);
}<|MERGE_RESOLUTION|>--- conflicted
+++ resolved
@@ -183,10 +183,7 @@
 export async function hasPermission(perm: Permission, req?: NextRequest) {
   const user = await checkSession(req);
   if (!user) return false;
-<<<<<<< HEAD
-=======
   if (disablePermissionsChecks) return true;
->>>>>>> 6a55a2d5
   if (user.permissions.includes(perm)) return true;
   if (user.permissions.includes(Permission.SUDO)) return true;
   return false;
@@ -195,10 +192,7 @@
 export async function requirePermission(perm: Permission, req?: NextRequest) {
   const user = await checkSession(req);
   if (!user) throw new Unauthorized();
-<<<<<<< HEAD
-=======
   if (disablePermissionsChecks) return user;
->>>>>>> 6a55a2d5
   if (user.permissions.includes(perm)) return user;
   if (user.permissions.includes(Permission.SUDO)) return user;
   throw new Forbidden(perm);
