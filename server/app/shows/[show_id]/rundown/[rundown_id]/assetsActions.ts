"use server";

import {
  AssetTypeSchema,
  AssetTypeType,
} from "@bowser/prisma/types/inputTypeSchemas/AssetTypeSchema";
import { FormResponse } from "@/components/Form";
import { db } from "@/lib/db";
import { escapeRegExp } from "lodash";
import { revalidatePath } from "next/cache";

import { dispatchJobForJobrunner } from "@/lib/jobs";

export async function processAssetUpload(
  rundownID: number,
  type: AssetTypeType,
  fileName: string,
  uploadURL: string,
): Promise<FormResponse> {
  // Sanity check to ensure it was really uploaded where we expected
  if (!uploadURL.startsWith(process.env.TUS_ENDPOINT!)) {
    throw new Error("Invalid upload URL");
  }

  type = AssetTypeSchema.parse(type);

  const rundown = await db.rundown.findUniqueOrThrow({
    where: {
      id: rundownID,
    },
  });

  const res = await db.asset.create({
    data: {
      name: fileName,
      type,
      rundown: {
        connect: rundown,
      },
      media: {
        create: {
          name: fileName,
          rawPath: "",
          durationSeconds: 0,
        },
      },
      loadJobs: {
        create: {
          sourceType: "Tus",
          source: uploadURL.replace(
            new RegExp(`^${escapeRegExp(process.env.TUS_ENDPOINT!)}/?`),
            "",
          ),
          base_job: {
            create: {},
          },
        },
      },
    },
    include: {
      loadJobs: true,
    },
  });
  await db.rundown.update({
    where: {
      id: rundownID,
    },
    data: {
      show: {
        update: {
          version: {
            increment: 1,
          },
        },
      },
    },
  });

  await dispatchJobForJobrunner(res.loadJobs[0].base_job_id);
  revalidatePath(`/shows/${rundown.showId}/rundown/${rundown.id}`);
  return { ok: true };
}

<<<<<<< HEAD
=======
export async function createAssetFromExistingMedia(
  rundownID: number,
  type: AssetTypeType,
  mediaID: number,
) {
  await db.$transaction(async ($db) => {
    const media = await $db.media.findUniqueOrThrow({
      where: {
        id: mediaID,
      },
    });
    await $db.asset.create({
      data: {
        name: media.name,
        type,
        media: {
          connect: {
            id: mediaID,
          },
        },
        rundown: {
          connect: {
            id: rundownID,
          },
        },
      },
    });
    await $db.rundown.update({
      where: {
        id: rundownID,
      },
      data: {
        show: {
          update: {
            version: {
              increment: 1,
            },
          },
        },
      },
    });
  });
  revalidatePath(`/shows/${rundownID}`);
  return { ok: true };
}

>>>>>>> b82c59a9
export async function removeAsset(assetID: number) {
  const res = await db.$transaction(async ($db) => {
    const res = await $db.asset.update({
      where: {
        id: assetID,
      },
      data: {
        rundown: {
          update: {
            show: {
              update: {
                version: {
                  increment: 1,
                },
              },
            },
          },
        },
      },
      include: {
        rundown: true,
      },
    });
    await $db.asset.delete({
      where: {
        id: assetID,
      },
    });
<<<<<<< HEAD
=======
    await $db.media.deleteMany({
      where: {
        assets: {
          none: {},
        },
        rundownItems: {
          none: {},
        },
        continuityItems: {
          none: {},
        },
      },
    });
>>>>>>> b82c59a9
    return res;
  });
  revalidatePath(`/shows/${res.rundown.showId}/rundown/${res.rundown.id}`);
  return { ok: true };
}<|MERGE_RESOLUTION|>--- conflicted
+++ resolved
@@ -81,8 +81,6 @@
   return { ok: true };
 }
 
-<<<<<<< HEAD
-=======
 export async function createAssetFromExistingMedia(
   rundownID: number,
   type: AssetTypeType,
@@ -129,7 +127,6 @@
   return { ok: true };
 }
 
->>>>>>> b82c59a9
 export async function removeAsset(assetID: number) {
   const res = await db.$transaction(async ($db) => {
     const res = await $db.asset.update({
@@ -158,8 +155,6 @@
         id: assetID,
       },
     });
-<<<<<<< HEAD
-=======
     await $db.media.deleteMany({
       where: {
         assets: {
@@ -173,7 +168,6 @@
         },
       },
     });
->>>>>>> b82c59a9
     return res;
   });
   revalidatePath(`/shows/${res.rundown.showId}/rundown/${res.rundown.id}`);
