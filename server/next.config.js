/* eslint-disable @typescript-eslint/no-var-requires */
const { PrismaPlugin } = require("@prisma/nextjs-monorepo-workaround-plugin");
const { withSentryConfig } = require("@sentry/nextjs");
const { execFileSync } = require("child_process");

const packageJSON = require("./package.json");
const gitCommit =
  process.env.GIT_REV ??
  execFileSync("/usr/bin/git", ["rev-parse", "HEAD"]).toString().trim();
const sentryRelease =
  "bowser-server@" + packageJSON.version + "-" + gitCommit.slice(0, 7);

/** @type {import('next').NextConfig} */
const nextConfig = {
  output: "standalone",
<<<<<<< HEAD
=======
  experimental: {
    serverActions: true,
    instrumentationHook: true,
  },
>>>>>>> b82c59a9
  transpilePackages: ["@bowser/prisma"],
  webpack: (config, { isServer }) => {
    if (isServer) {
      config.plugins = [...config.plugins, new PrismaPlugin()];
    }

    return config;
  },
  env: {
    NEXT_PUBLIC_VERSION: packageJSON.version,
    NEXT_PUBLIC_GIT_COMMIT: gitCommit,
    NEXT_PUBLIC_SENTRY_RELEASE: sentryRelease,
  },
};

module.exports = withSentryConfig(
  nextConfig,
  {
    // For all available options, see:
    // https://github.com/getsentry/sentry-webpack-plugin#options

    // Suppresses source map uploading logs during build
    silent: true,

    org: "ystv",
    project: "bowser-server",
    authToken: process.env.SENTRY_AUTH_TOKEN,
    release: sentryRelease,
  },
  {
    // For all available options, see:
    // https://docs.sentry.io/platforms/javascript/guides/nextjs/manual-setup/
    widenClientFileUpload: true,
    transpileClientSDK: false,
    tunnelRoute: "/monitoring",
    hideSourceMaps: true,
    disableLogger: true,
    disableClientWebpackPlugin: process.env.IS_PRODUCTION_BUILD !== "true",
    disableServerWebpackPlugin: process.env.IS_PRODUCTION_BUILD !== "true",
  },
);<|MERGE_RESOLUTION|>--- conflicted
+++ resolved
@@ -13,13 +13,9 @@
 /** @type {import('next').NextConfig} */
 const nextConfig = {
   output: "standalone",
-<<<<<<< HEAD
-=======
   experimental: {
-    serverActions: true,
     instrumentationHook: true,
   },
->>>>>>> b82c59a9
   transpilePackages: ["@bowser/prisma"],
   webpack: (config, { isServer }) => {
     if (isServer) {
