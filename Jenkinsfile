@Library('ystv-jenkins')

def imageTag = ''
pipeline {
    agent {
        label 'docker'
    }

    environment {
        DOCKER_BUILDKIT = "1"
    }

    stages {
        stage('Prepare') {
            steps {
                ciSkip action: 'check'
                script {
                    def imageNamePrefix = ''
                    if (env.BRANCH_NAME != 'main') {
                        imageNamePrefix = "${env.BRANCH_NAME}-"
                    }
                    imageTag = "${imageNamePrefix}${env.BUILD_NUMBER}"
                }
            }
        }
        stage('Download Dependencies') {
            steps {
                sh 'docker build -f Dockerfile.common .'
            }
        }
        stage('Build Images') {
            environment {
                SERVER_SENTRY_DSN = credentials('badger-server-sentry-dsn')
                SENTRY_AUTH_TOKEN = credentials('badger-sentry-auth-token')
            }
            parallel {
                stage('Server') {
                    steps {
                        sh """docker build \\
                                --build-arg GIT_REV=${env.GIT_COMMIT} \\
                                --build-arg SERVER_SENTRY_DSN=\$SERVER_SENTRY_DSN \\
                                --build-arg SENTRY_AUTH_TOKEN=\$SENTRY_AUTH_TOKEN \\
                                --build-arg IS_PRODUCTION_BUILD=${env.BRANCH_NAME == 'main' ? 'true' : ''} \\
                                -t registry.comp.ystv.co.uk/ystv/badger/server:${imageTag} \\
                                -f Dockerfile.server ."""
                    }
                }
                stage('Jobrunner') {
                    steps {
                        sh """docker build \\
                                --build-arg GIT_REV=${env.GIT_COMMIT} \\
                                --build-arg SENTRY_AUTH_TOKEN=\$SENTRY_AUTH_TOKEN \\
                                --build-arg IS_PRODUCTION_BUILD=${env.BRANCH_NAME == 'main' ? 'true' : ''} \\
                                -t registry.comp.ystv.co.uk/ystv/badger/jobrunner:${imageTag} \\
                                -f Dockerfile.jobrunner ."""
                    }
                }
            }
        }

        stage('Push') {
            when {
                anyOf {
                    branch 'main'
                    tag 'v*'
                }
            }
            steps {
                withDockerRegistry(credentialsId: 'docker-registry', url: 'https://registry.comp.ystv.co.uk') {
                    sh "docker push registry.comp.ystv.co.uk/ystv/badger/jobrunner:${imageTag}"
                    sh "docker push registry.comp.ystv.co.uk/ystv/badger/server:${imageTag}"
                    script {
                        if (env.BRANCH_NAME == 'main') {
                            sh "docker tag registry.comp.ystv.co.uk/ystv/badger/jobrunner:${imageTag} registry.comp.ystv.co.uk/ystv/badger/jobrunner:latest"
                            sh "docker tag registry.comp.ystv.co.uk/ystv/badger/server:${imageTag} registry.comp.ystv.co.uk/ystv/badger/server:latest"
                            sh 'docker push registry.comp.ystv.co.uk/ystv/badger/jobrunner:latest'
                            sh 'docker push registry.comp.ystv.co.uk/ystv/badger/server:latest'
                        }
                    }
                }
            }
        }

        stage('Deploy to development') {
            when {
                branch 'main'
            }
            steps {
                build job: 'Deploy Nomad Job', parameters: [
                    string(name: 'JOB_FILE', value: 'badger-dev.nomad'),
                    text(name: 'TAG_REPLACEMENTS', value: "registry.comp.ystv.co.uk/ystv/badger/server:${imageTag}")
                ]
                build job: 'Deploy Nomad Job', parameters: [
                    string(name: 'JOB_FILE', value: 'badger-jobrunner-dev.nomad'),
                    text(name: 'TAG_REPLACEMENTS', value: "registry.comp.ystv.co.uk/ystv/badger/jobrunner:${imageTag}")
                ]
            }
        }

        stage('Deploy to production') {
            when {
<<<<<<< HEAD
                // Only build tags that look like v1.2.3
=======
                // Only build tags that look like v1.2.3 with no suffix (eg v1.2.3-beta.1 won't be built)
>>>>>>> 8031aad7
                tag(pattern: /^v\d+\.\d+\.\d+/, comparator: "REGEXP")
            }
            steps {
                build job: 'Deploy Nomad Job', parameters: [
                    string(name: 'JOB_FILE', value: 'badger-prod.nomad'),
                    text(name: 'TAG_REPLACEMENTS', value: "registry.comp.ystv.co.uk/ystv/badger/server:${imageTag}")
                ]
                build job: 'Deploy Nomad Job', parameters: [
                    string(name: 'JOB_FILE', value: 'badger-jobrunner-prod.nomad'),
                    text(name: 'TAG_REPLACEMENTS', value: "registry.comp.ystv.co.uk/ystv/badger/jobrunner:${imageTag}")
                ]
            }
        }
    }

    post { always {
        ciSkip action: 'postProcess'
        cleanWs()
    }}
}<|MERGE_RESOLUTION|>--- conflicted
+++ resolved
@@ -99,11 +99,7 @@
 
         stage('Deploy to production') {
             when {
-<<<<<<< HEAD
                 // Only build tags that look like v1.2.3
-=======
-                // Only build tags that look like v1.2.3 with no suffix (eg v1.2.3-beta.1 won't be built)
->>>>>>> 8031aad7
                 tag(pattern: /^v\d+\.\d+\.\d+/, comparator: "REGEXP")
             }
             steps {
