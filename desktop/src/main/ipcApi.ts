--- conflicted
+++ resolved
@@ -6,13 +6,8 @@
 import { z } from "zod";
 import { callProcedure, TRPCError } from "@trpc/server";
 import { selectedShow, setSelectedShow } from "./base/selectedShow";
-<<<<<<< HEAD
-import { CompleteShowModel } from "@bowser/prisma/utilityTypes";
+import { CompleteShowModel } from "@badger/prisma/utilityTypes";
 import { Integration, IntegrationState } from "../common/types";
-=======
-import { CompleteShowModel } from "@badger/prisma/utilityTypes";
-import { Integration } from "../common/types";
->>>>>>> 8031aad7
 import {
   assetsSettingsSchema,
   devToolsConfigSchema,
@@ -24,7 +19,6 @@
 import { ipcMain } from "electron";
 import logging, { logLevel, setLogLevel } from "./base/logging";
 import { ShowSchema } from "@badger/prisma/types";
-import { inspect } from "node:util";
 import { ontimeRouter } from "./ontime/ipc";
 import { vmixRouter } from "./vmix/ipc";
 import { obsRouter } from "./obs/ipc";
