--- conflicted
+++ resolved
@@ -24,13 +24,7 @@
       }),
     )
     .query(async () => {
-<<<<<<< HEAD
       if (VMixIntegration.maybeInstance === null) {
-=======
-      // TODO[BDGR-136]: don't use the connection for this
-      const conn = getVMixConnection();
-      if (conn === null) {
->>>>>>> 8031aad7
         return { connected: false };
       }
       const state = await VMixIntegration.instance.getFullState();
