import invariant from "../../common/invariant";
import { getLogger } from "../base/logging";
import { getLocalMedia } from "../media/mediaManagement";
import { getVMixConnection } from "./vmix";
import { InputType, ListInput, ListItem } from "@ystv/vmix";
import type { Asset, Media } from "@badger/prisma/types";

<<<<<<< HEAD
export async function reconcileList(
  listName: string,
  elements: string[],
  force?: boolean,
): Promise<{ ok: true } | { ok: false; reason: "playing" }> {
=======
const logger = getLogger("vmixHelpers");

export async function reconcileList(listName: string, elements: string[]) {
>>>>>>> 31edef0c
  const conn = getVMixConnection();
  invariant(conn, "VMix connection not initialized");
  const state = await conn.getFullState();
  const existingInput = state.inputs.find((x) => x.shortTitle === listName);
  let key;
  if (existingInput) {
    if (existingInput.state === "Running" && !force) {
      return { ok: false, reason: "playing" };
    }
    key = existingInput.key;
  } else {
    key = await conn.addInput("VideoList", "");
    await conn.renameInput(key, listName);
    try {
      await conn.setListAutoNext(key, false);
    } catch (e) {
      // Don't want to block the rest if this fails
      logger.warn("Failed to set list auto next: " + String(e));
    }
  }
  // TODO: Can we do this without removing and adding everything?
  //  Shortcuts unfortunately don't let us reorder, only add and remove.
  await conn.clearList(key);
  // Not done in a Promise.all() to ensure they're done in order
  for (const el of elements) {
    await conn.addInputToList(key, el);
  }
  return { ok: true };
}

export async function addSingleItemToList(listName: string, media: Media) {
  const conn = getVMixConnection();
  invariant(conn, "VMix connection not initialized");
  const state = await conn.getFullState();
  const localMedia = getLocalMedia();
  const local = localMedia.find((x) => x.mediaID === media.id);
  if (!local) {
    throw new Error("No local media for asset " + media.id);
  }
  const existingInput = state.inputs.find((x) => x.shortTitle === listName);
  let key;
  if (existingInput) {
    key = existingInput.key;
  } else {
    key = await conn.addInput("VideoList", "");
    await conn.renameInput(key, listName);
    try {
      await conn.setListAutoNext(key, false);
    } catch (e) {
      // Don't want to block the rest if this fails
      logger.warn("Failed to set list auto next: " + String(e));
    }
  }
  await conn.addInputToList(key, local.path);
}

export async function isListPlaying(listName: string): Promise<boolean> {
  const conn = getVMixConnection();
  invariant(conn, "VMix connection not initialized");
  let state;
  try {
    state = await conn.getPartialState(
      `vmix/inputs/input[@shortTitle="${listName}"]`,
    );
  } catch (e) {
    if (e instanceof Error && e.message.includes("Entry Not Found")) {
      return false;
    }
    throw e;
  }
  return state["@_state"] === "Running";
}

export function getInputTypeForMedia(media: Media): InputType {
  const extension = media.name.split(".").pop();
  switch (extension) {
    case "gtxml":
    case "gtzip":
      return "Title";
    case "mp4":
    case "mov":
    case "avi":
    case "mkv":
    case "webm":
      return "Video";
    case "jpg":
    case "jpeg":
    case "png":
    case "gif":
    case "bmp":
      return "Image";
    case "mp3":
    case "wav":
    case "flac":
    case "ogg":
    case "m4a":
      return "AudioFile";
    default:
      throw new Error("Unknown file extension " + extension);
  }
}

export async function loadAssets(
  assets: (Asset & { media: Media | null })[],
  loadType: "direct" | "list",
  category: string,
) {
  const localMedia = getLocalMedia();
  const vmix = getVMixConnection();
  invariant(vmix, "No vMix connection");
  const state = await vmix.getFullState();

  let listKey;
  let listMedia: ListItem[] = [];
  if (loadType === "list") {
    const list = state.inputs.find((x) => x.shortTitle === category);
    if (list) {
      listKey = list.key;
      listMedia = (list as ListInput).items;
    } else {
      listKey = await vmix.addInput("VideoList", "");
      await vmix.renameInput(listKey, category);
      try {
        await vmix.setListAutoNext(listKey, false);
      } catch (e) {
        // Don't want to block the rest if this fails
        logger.warn("Failed to set list auto next: " + String(e));
      }
    }
  }

  for (const asset of assets) {
    if (!asset.media || asset.media.state !== "Ready") {
      throw new Error("Not all assets have remote media");
    }
    const local = localMedia.find((x) => x.mediaID === asset.media!.id);
    if (!local) {
      throw new Error("No local media for asset " + asset.id);
    }

    if (loadType === "direct") {
      const present = state.inputs.find((x) => x.title === asset.media!.name);
      if (!present) {
        await vmix.addInput(getInputTypeForMedia(asset.media), local.path);
      }
    } else if (loadType === "list") {
      const present = listMedia.some((x) => x.source === local.path);
      if (!present) {
        invariant(listKey, "not got a listKey for a list we just created");
        await vmix.addInputToList(listKey, local.path);
      }
    } else {
      invariant(false, "Invalid load type " + loadType);
    }
  }
}

export async function loadSingleMedia(media: Media, name: string) {
  const localMedia = getLocalMedia();
  const vmix = getVMixConnection();
  invariant(vmix, "No vMix connection");

  const local = localMedia.find((x) => x.mediaID === media.id);
  if (!local) {
    throw new Error("No local media for asset " + media.id);
  }

  const present = await vmix.getFullState();
  if (!present.inputs.some((x) => x.title === name)) {
    await vmix.addInput(getInputTypeForMedia(media), local.path);
  }
}<|MERGE_RESOLUTION|>--- conflicted
+++ resolved
@@ -5,17 +5,13 @@
 import { InputType, ListInput, ListItem } from "@ystv/vmix";
 import type { Asset, Media } from "@badger/prisma/types";
 
-<<<<<<< HEAD
+const logger = getLogger("vmixHelpers");
+
 export async function reconcileList(
   listName: string,
   elements: string[],
   force?: boolean,
 ): Promise<{ ok: true } | { ok: false; reason: "playing" }> {
-=======
-const logger = getLogger("vmixHelpers");
-
-export async function reconcileList(listName: string, elements: string[]) {
->>>>>>> 31edef0c
   const conn = getVMixConnection();
   invariant(conn, "VMix connection not initialized");
   const state = await conn.getFullState();
