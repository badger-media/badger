import * as wget from "wget-improved";
import { spawn } from "child_process";
import which from "which";
import invariant from "../common/invariant";
<<<<<<< HEAD
import logging from "loglevel";

const logger = logging.getLogger("downloadFile");
=======
import { getDownloadsSettings } from "./settings";
>>>>>>> 13b4e889

type Downloader = (
  url: string,
  outputPath: string,
  progress?: (percent: number) => unknown,
) => Promise<void>;

const NodeDownloader: Downloader = async function NodeDownloader(
  url,
  outputPath,
  progressCB,
) {
  logger.info("Using node downloader");
  const download = wget.download(url, outputPath, {
    // @ts-expect-error typings wrong, `download` does accept this
    gunzip: true,
  });

  if (progressCB) {
    download.on("progress", (progress: number) => {
      progressCB(progress * 100);
    });
  }
  await new Promise<void>((resolve, reject) => {
    download.on("error", reject);
    download.on("end", resolve);
  });
};

let curlPath: string | null;
let isCurlAvailable: boolean | null = null;

export async function isCurlInstalled() {
  if (isCurlAvailable === null) {
    curlPath = await which(process.platform === "win32" ? "curl.exe" : "curl", {
      nothrow: true,
    });
    isCurlAvailable = !!curlPath;
  }
  return isCurlAvailable;
}

export async function getAvailableDownloaders(): Promise<
  Array<"Node" | "Curl">
> {
  const curlInstalled = await isCurlInstalled();
  return curlInstalled ? ["Node", "Curl"] : ["Node"];
}

const CurlDownloader: Downloader = async function CurlDownloader(
  url,
  outputPath,
  progressCB,
) {
  invariant(curlPath, "no curl path");
  logger.info("Using curl downloader");
  const proc = spawn(curlPath, ["-f", "--compressed", "-o", outputPath, url]);
  if (progressCB) {
    let buf = "";
    proc.stderr.on("data", (data) => {
      buf += data.toString();
      if (buf.includes("\r")) {
        const split = buf.split("\r");
        const last = split.pop();
        if (last) {
          buf = last;
        }
        for (const line of split) {
          const parts = line.replace(/\s+/g, " ").split(" ");
          /*
            % Total    % Received % Xferd  Average Speed   Time    Time     Time  Current
                                    Dload  Upload   Total   Spent    Left  Speed
          */
          if (parts[1] === "%") {
            continue;
          }
          progressCB(parseFloat(parts[1]));
        }
      }
    });
  }
  await new Promise<void>((resolve, reject) => {
    proc.on("error", reject);
    proc.on("exit", (code) => {
      if (code === 0) {
        resolve();
      } else {
        reject(new Error(`curl exited with code ${code}`));
      }
    });
  });
};

export async function downloadFile(
  url: string,
  outputPath: string,
  progress?: (percent: number) => unknown,
) {
  const settings = await getDownloadsSettings();
  let downloader;
  switch (settings.downloader) {
    case "Node":
      downloader = NodeDownloader;
      break;
    case "Curl":
      if (!(await isCurlInstalled())) {
        throw new Error("Curl not installed");
      }
      downloader = CurlDownloader;
      break;
    case "Auto":
      downloader = (await isCurlInstalled()) ? CurlDownloader : NodeDownloader;
      break;
    default:
      throw new Error(`Unknown downloader ${settings.downloader}`);
  }
  await downloader(url, outputPath, progress);
}<|MERGE_RESOLUTION|>--- conflicted
+++ resolved
@@ -2,13 +2,10 @@
 import { spawn } from "child_process";
 import which from "which";
 import invariant from "../common/invariant";
-<<<<<<< HEAD
 import logging from "loglevel";
+import { getDownloadsSettings } from "./settings";
 
 const logger = logging.getLogger("downloadFile");
-=======
-import { getDownloadsSettings } from "./settings";
->>>>>>> 13b4e889
 
 type Downloader = (
   url: string,
