import commonjs from "vite-plugin-commonjs";
import * as fs from "node:fs";
import { execFileSync } from "node:child_process";
import { sentryVitePlugin } from "@sentry/vite-plugin";
import { mergeConfig, defineConfig } from "vite";
import { visualizer } from "rollup-plugin-visualizer";
import ignore from "rollup-plugin-ignore";

const packageJSON = JSON.parse(fs.readFileSync("./package.json", "utf-8"));
const gitCommit =
  process.env.GIT_REV ??
  execFileSync("git", ["rev-parse", "HEAD"]).toString().trim();
const sentryRelease =
  "badger-desktop@" + packageJSON.version + "-" + gitCommit.slice(0, 7);

const prod = process.env.ENVIRONMENT === "prod";

const visualizeBundle = process.argv.includes("--visualize-bundle");

const base = defineConfig({
  define: {
    "global.__APP_VERSION__": JSON.stringify(packageJSON.version),
    "global.__BUILD_TIME__": JSON.stringify(new Date().toISOString()),
    "global.__GIT_COMMIT__": JSON.stringify(gitCommit),
    "global.__SENTRY_RELEASE__": JSON.stringify(sentryRelease),
    "global.__ENVIRONMENT__": JSON.stringify(process.env.ENVIRONMENT),
  },
  plugins: [
    // Fix Prisma runtime trying to get bundled
    ignore(["../../client"]),
    sentryVitePlugin({
      org: "ystv",
      project: "badger-desktop",
      authToken: process.env.SENTRY_AUTH_TOKEN,
      release: {
        name: sentryRelease,
      },
      disable: process.env.IS_YSTV_BUILD !== "true",
    }),
  ],
  build: {
    minify: prod ? "esbuild" : false,
    rollupOptions: {
      onwarn(warning, warn) {
        if (warning.code === "MODULE_LEVEL_DIRECTIVE") {
          return;
        }
        warn(warning);
      },
      onLog(level, log, handler) {
        if (
          log.cause &&
          log.cause.message === `Can't resolve original location of error.`
        ) {
          return;
        }
        if (
          log.cause &&
          log.cause.message.startsWith(
            `Use of eval in "../utility/prisma/client/runtime/library.js" is strongly discouraged`,
          )
        ) {
          return;
        }
        handler(level, log);
      },
<<<<<<< HEAD
      external: [
        // Don't bundle Prisma into Desktop
        /prisma\/client\/runtime/,
      ],
=======
>>>>>>> aaae014a
    },
  },
});

/**
 * @type {import('electron-vite').UserConfig}
 */
const config = {
  main: mergeConfig(base, {
    plugins: [
      commonjs(),
      visualizeBundle &&
        visualizer({
          filename: "bundle-main.html",
        }),
    ].filter(Boolean),
    resolve: {
      conditions: ["node"],
      browserField: false,
    },
  }),
  renderer: mergeConfig(base, {
    plugins: [
      visualizeBundle &&
        visualizer({
          filename: "bundle-renderer.html",
        }),
    ].filter(Boolean),
    build: {
      rollupOptions: {
        input: "./src/renderer/index.html",
      },
    },
  }),
  preload: mergeConfig(base, {
    plugins: [
      visualizeBundle &&
        visualizer({
          filename: "bundle-preload.html",
        }),
    ].filter(Boolean),
    build: {
      lib: {
        entry: "./src/common/preload.ts",
      },
    },
  }),
};

export default config;<|MERGE_RESOLUTION|>--- conflicted
+++ resolved
@@ -64,13 +64,10 @@
         }
         handler(level, log);
       },
-<<<<<<< HEAD
       external: [
         // Don't bundle Prisma into Desktop
         /prisma\/client\/runtime/,
       ],
-=======
->>>>>>> aaae014a
     },
   },
 });
