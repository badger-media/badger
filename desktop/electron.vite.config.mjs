--- conflicted
+++ resolved
@@ -122,11 +122,7 @@
           }),
       ].filter(Boolean),
       resolve: {
-<<<<<<< HEAD
-        conditions: ["node"],
-=======
         conditions: ["node", "badger-internal"],
->>>>>>> 31edef0c
         browserField: false,
       },
       build: {
