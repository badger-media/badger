--- conflicted
+++ resolved
@@ -2,23 +2,6 @@
   "name": "badger-jobrunner",
   "version": "1.0.3-canary.6",
   "packageManager": "yarn@4.3.1",
-<<<<<<< HEAD
-  "devDependencies": {
-    "@sentry/esbuild-plugin": "^2.17.0",
-    "@tsconfig/node18": "^18.2.0",
-    "@typescript-eslint/eslint-plugin": "latest",
-    "@typescript-eslint/parser": "latest",
-    "dotenv": "^16.3.1",
-    "esbuild": "^0.21.0",
-    "eslint": "^8",
-    "glob": "^10.3.3",
-    "prettier": "^3.0.3",
-    "tsx": "^3.12.7",
-    "typescript": "^5.1.6",
-    "vitest": "^1.6.0"
-  },
-=======
->>>>>>> b11b42aa
   "type": "commonjs",
   "scripts": {
     "dev": "tsx watch --clear-screen=false src/index.ts",
@@ -50,7 +33,7 @@
     "ts-expect": "^1.3.0"
   },
   "devDependencies": {
-    "@sentry/esbuild-plugin": "^2.7.0",
+    "@sentry/esbuild-plugin": "^2.17.0",
     "@tsconfig/node18": "^18.2.0",
     "@typescript-eslint/eslint-plugin": "latest",
     "@typescript-eslint/parser": "latest",
